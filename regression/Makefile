--- conflicted
+++ resolved
@@ -1,8 +1,4 @@
-<<<<<<< HEAD
-TESTS=test001 test002 test003 test004 test005 test006 test007 test008 test009 test010 test011 test012 test013 test014 test015 test016 test017 test018 test019 test020 test021 test022 test023 test08362 test09168
-=======
 TESTS=$(basename $(wildcard test*.expr))
->>>>>>> 0624f944
 
 RC=../src/rc.opt
 
